--- conflicted
+++ resolved
@@ -1,11 +1,8 @@
-# ComfyUI Z-Defocus Pro
+# Z-Defocus Pro (Aperture + Visualise) for ComfyUI
 
-<<<<<<< HEAD
-Advanced depth-of-field simulation for ComfyUI with realistic camera optics modeling and modular workflow design.
-=======
-**---- This node has been completly vibe-coded by Claude in order to recreate a similar tool 
-     to ZDefocus in Nuke. The aim is to be able to define the level of Depth of field based on 
-     a normalised depth-map. THIS NODE IS BY NO MEAN PERFECT and I would really appriciate the 
+**---- This node has been completly vibe-coded by Claude in order to recreate a similar tool
+     to ZDefocus in Nuke. The aim is to be able to define the level of Depth of field based on
+     a normalised depth-map. THIS NODE IS BY NO MEAN PERFECT and I would really appriciate the
      support and collaboration of whoever would like to refine it and fix it, I just started my
      journey and aeger to learn from experienced developers :) ----**
 
@@ -14,186 +11,51 @@
 - **Visualiser overlay** (green=in focus, blue=near blur, red=far blur).
 - **CoC grayscale** and **in-focus mask** outputs.
 - **Depth edge hardening** (quantizes depth to plateaus, killing AA/gradients at object edges).
->>>>>>> bc3e410d
 
-## Features
+## Install
 
-### Core Capabilities
-- **Physically-based aperture calculations** with f-number support
-- **Multiple bokeh shapes**: disc, polygon (hex, square, triangle, octagon), custom blade count
-- **Edge hardening** for crisp depth transitions
-- **Highlight preservation** to prevent blown-out bokeh
-- **Robust tensor handling** (BHWC/BCHW/LBCHW support)
-- **Performance optimized** with blur stack pre-computation
+Copy this folder to:
 
-### Modular Workflow Design
-The package provides specialized nodes for maximum flexibility:
+ComfyUI/custom_nodes/comfyui-zdefocus-pro
 
-1. **Z-Defocus Analyzer** - Converts depth maps to Circle of Confusion (CoC) maps
-2. **Z-Defocus Visualizer** - Interactive depth preview with focus point selection
-3. **Z-Defocus Pro** - Streamlined DOF processing using pre-calculated CoC
-4. **Z-Defocus Legacy** - Original all-in-one node for backward compatibility
+Restart ComfyUI (or use ComfyUI-Manager → Reload Custom Nodes).
 
-## Node Reference
+## Inputs
 
-### Z-Defocus Analyzer
-Analyzes depth maps and calculates blur intensity without applying actual blur.
+- **image**: RGB IMAGE [0..1].
+- **depth**: depth map [0..1] (0=near, 1=far). Use `invert_depth` if reversed.
+- **focus**: depth value in focus (sample from your depth map).
+- **f_number**: e.g., 1.4–22. Lower f ⇒ shallower DoF, higher f ⇒ deeper DoF.
+- **max_blur_px**: max blur radius in pixels.
 
-**Inputs:**
-- `depth` - Depth map (IMAGE)
-- `focus` - Focus distance (0.0-1.0)
-- `f_number` - Camera aperture (1.0-22.0)
-- `max_blur_px` - Maximum blur radius in pixels
+### Optional controls
+- `ref_f_number` (default 2.8): baseline for aperture scaling.
+- `base_focal_width` (default 0.02): soft band width (depth units) at `ref_f_number`.
+- `near_scale` / `far_scale`: bias blur near/far sides of focus.
+- `invert_depth`, `bg_only`, `preserve_highlights`
+- `num_levels` (3–8): preblur levels for multiscale blending (quality vs speed).
+- `overlay_opacity`: visualiser strength.
+- **Edge hardening**:
+  - `harden_edges` (on/off)
+  - `quantize_levels` (2–256): fewer = harder plateaus
+  - `pre_smooth_px` (0–3): tiny depth blur before quantize to stabilise bins
 
-**Outputs:**
-- `coc_map` - Circle of Confusion intensity map
-- `in_focus_mask` - Binary mask of sharp regions
-- `near_mask` - Binary mask of foreground objects
-- `effective_focus` - Processed focus value (for chaining)
+## Outputs
 
-### Z-Defocus Visualizer
-Provides interactive depth visualization with color-coded focus regions.
+1. **image**: defocused result (IMAGE).
+2. **visualiser**: overlay (IMAGE).
+3. **coc_gray**: grayscale CoC as IMAGE (3-ch).
+4. **in_focus_mask**: MASK (B,H,W) in [0,1].
 
-**Inputs:**
-- `image` - Source image for overlay
-- `depth` - Depth map
-- `focus` - Focus distance
-- `coc_map` (optional) - Pre-calculated CoC from Analyzer
-- `overlay_opacity` - Visualization blend strength
-- `show_focus_point` - Display focus crosshair
-- `colorize_depth` - Apply rainbow depth coloring
+## Tips
 
-**Outputs:**
-- `visualization` - Image with depth overlay (Green=focus, Blue=near, Red=far)
-- `depth_colored` - Color-mapped depth visualization
-- `focus_region` - Binary mask of focused areas
+- Start with `f_number = 2.8`, `base_focal_width = 0.02`, `max_blur_px = 16`.
+- Toggle **invert_depth** if blur looks inverted.
+- If you see halos at depth edges, increase `base_focal_width` slightly or reduce `max_blur_px`.
+- If AA gradients in depth cause bleeding, enable **harden_edges** and try `quantize_levels = 16–32`.
 
-### Z-Defocus Pro
-Streamlined DOF processing using pre-calculated CoC maps.
+## Notes
 
-**Inputs:**
-- `image` - Source image to blur
-- `coc_map` - CoC intensity from Analyzer
-- `max_blur_px` - Maximum blur radius
-- `bokeh_shape` - Aperture shape (gauss, disc, hex, square, tri, oct, poly)
-- `preserve_highlights` - Maintain bright region intensity
-
-**Outputs:**
-- `image` - Final depth-of-field result
-
-### Z-Defocus Legacy
-Complete all-in-one node preserving the original workflow for backward compatibility.
-
-**Inputs:** All parameters from the original implementation
-**Outputs:** `image`, `visualiser`, `coc_gray`, `in_focus_mask`
-
-## Workflow Examples
-
-### Basic Modular Workflow
-```
-Image → Z-Defocus Visualizer ← Depth Map
-         ↓ (preview and adjust focus)
-Image → Z-Defocus Analyzer ← Depth Map
-         ↓ (coc_map output)
-Image → Z-Defocus Pro → Final DOF Image
-```
-
-### Advanced Multi-Variation Workflow
-```
-Depth Map → Z-Defocus Analyzer (focus=0.3) → CoC Map A
-         → Z-Defocus Analyzer (focus=0.7) → CoC Map B
-
-Image → Z-Defocus Pro ← CoC Map A → Result A
-      → Z-Defocus Pro ← CoC Map B → Result B
-```
-
-### Legacy Workflow
-For existing users, the original workflow is preserved:
-```
-Image + Depth Map → Z-Defocus Legacy → DOF Image + Visualizer
-```
-
-## Camera Optics Simulation
-
-### Aperture Control
-- **f_number**: Controls depth of field width (lower = shallower DOF)
-- **ref_f_number**: Reference aperture for blur scaling
-- **base_focal_width**: Focus region size multiplier
-
-### Bokeh Shapes
-- **gauss**: Smooth Gaussian blur (perfect lens)
-- **disc**: Circular aperture (most common)
-- **hex/square/tri/oct**: Polygonal apertures
-- **poly**: Custom polygon with specified blade count
-
-### Advanced Features
-- **Edge hardening**: Quantizes depth for sharper transitions
-- **Highlight preservation**: Maintains bright region intensity in bokeh
-- **Asymmetric scaling**: Different blur for foreground vs background
-
-## Installation
-
-1. Clone into your ComfyUI custom nodes directory:
-```bash
-cd ComfyUI/custom_nodes
-git clone https://github.com/nicolabergamaschi/ComfyUI-ZDefocus-pro.git
-```
-
-2. Install dependencies:
-```bash
-cd ComfyUI-ZDefocus-pro
-pip install -r requirements.txt
-```
-
-3. Restart ComfyUI
-
-The nodes will appear under **My Nodes/DOF** in the node browser.
-
-## Migration Guide
-
-### For Existing Users
-- **No changes required**: Your existing workflows will continue to work using the "Z-Defocus Legacy" node
-- **Optional upgrade**: Gradually migrate to modular nodes for enhanced flexibility
-
-### For New Users
-- **Start with modular workflow**: Use Analyzer → Visualizer → Pro for maximum control
-- **Quick start**: Use Legacy node if you prefer the original all-in-one approach
-
-## Performance & Quality Tips
-
-### Depth Map Quality
-- Use high-quality depth estimation (DepthAnything, Marigold, etc.)
-- Consider depth map preprocessing (smoothing, edge enhancement)
-- Test different depth inversion settings for your source
-
-### Focus Selection
-- Use the Visualizer to experiment with focus points before processing
-- Green overlay shows sharp regions, blue/red show blur areas
-- Adjust `base_focal_width` to control focus region size
-
-### Performance Tuning
-- Lower `num_levels` for faster processing (3-5 levels usually sufficient)
-- Reduce `max_blur_px` if extreme blur isn't needed
-- Use simpler bokeh shapes (gauss, disc) for speed
-
-### Artistic Control
-- Try asymmetric near/far scaling for stylistic effects
-- Experiment with different bokeh shapes for unique looks
-- Use highlight preservation for realistic bright region handling
-
-## Technical Architecture
-
-### Single-File Design
-All functionality is contained in `zdefocus_nodes.py` with no external dependencies within the package:
-- **Shared utilities**: Common functions used across all nodes
-- **Modular nodes**: Specialized components for flexible workflows
-- **Legacy node**: Complete backward-compatible implementation
-
-### Memory Optimization
-- **Blur stack approach**: Pre-computes all blur levels for smooth blending
-- **Efficient tensor handling**: Careful management to minimize peak memory usage
-- **Format flexibility**: Automatic handling of BHWC/BCHW/LBCHW inputs
-
-## License
-
-This project is open source. Feel free to modify and redistribute according to your needs.+This node uses a fast multiscale blend of pre-blurred images.
+For shaped bokeh and occlusion-aware edges, consider an "accurate" mode (disc kernel + occlusion)
+— can be added in a future update.